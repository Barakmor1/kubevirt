/*
 * This file is part of the KubeVirt project
 *
 * Licensed under the Apache License, Version 2.0 (the "License");
 * you may not use this file except in compliance with the License.
 * You may obtain a copy of the License at
 *
 *     http://www.apache.org/licenses/LICENSE-2.0
 *
 * Unless required by applicable law or agreed to in writing, software
 * distributed under the License is distributed on an "AS IS" BASIS,
 * WITHOUT WARRANTIES OR CONDITIONS OF ANY KIND, either express or implied.
 * See the License for the specific language governing permissions and
 * limitations under the License.
 *
 * Copyright 2017, 2018 Red Hat, Inc.
 *
 */

package api

import (
	"fmt"
	"os"
	"path/filepath"

	k8sv1 "k8s.io/api/core/v1"
	"k8s.io/apimachinery/pkg/api/resource"

	"strconv"

	"kubevirt.io/kubevirt/pkg/api/v1"
	"kubevirt.io/kubevirt/pkg/cloud-init"
	"kubevirt.io/kubevirt/pkg/emptydisk"
	"kubevirt.io/kubevirt/pkg/ephemeral-disk"
	"kubevirt.io/kubevirt/pkg/log"
	"kubevirt.io/kubevirt/pkg/precond"
	"kubevirt.io/kubevirt/pkg/registry-disk"
)

type ConverterContext struct {
	AllowEmulation bool
	Secrets        map[string]*k8sv1.Secret
	VirtualMachine *v1.VirtualMachineInstance
}

func Convert_v1_Disk_To_api_Disk(diskDevice *v1.Disk, disk *Disk, devicePerBus map[string]int) error {

	if diskDevice.Disk != nil {
		disk.Device = "disk"
		disk.Target.Bus = diskDevice.Disk.Bus
		disk.Target.Device = makeDeviceName(diskDevice.Disk.Bus, devicePerBus)
		disk.ReadOnly = toApiReadOnly(diskDevice.Disk.ReadOnly)
	} else if diskDevice.LUN != nil {
		disk.Device = "lun"
		disk.Target.Bus = diskDevice.LUN.Bus
		disk.Target.Device = makeDeviceName(diskDevice.LUN.Bus, devicePerBus)
		disk.ReadOnly = toApiReadOnly(diskDevice.LUN.ReadOnly)
	} else if diskDevice.Floppy != nil {
		disk.Device = "floppy"
		disk.Target.Bus = "fdc"
		disk.Target.Tray = string(diskDevice.Floppy.Tray)
		disk.Target.Device = makeDeviceName(disk.Target.Bus, devicePerBus)
		disk.ReadOnly = toApiReadOnly(diskDevice.Floppy.ReadOnly)
	} else if diskDevice.CDRom != nil {
		disk.Device = "cdrom"
		disk.Target.Tray = string(diskDevice.CDRom.Tray)
		disk.Target.Bus = diskDevice.CDRom.Bus
		disk.Target.Device = makeDeviceName(diskDevice.CDRom.Bus, devicePerBus)
		if diskDevice.CDRom.ReadOnly != nil {
			disk.ReadOnly = toApiReadOnly(*diskDevice.CDRom.ReadOnly)
		} else {
			disk.ReadOnly = toApiReadOnly(true)
		}
	}
	disk.Driver = &DiskDriver{
		Name: "qemu",
	}
	disk.Alias = &Alias{Name: diskDevice.Name}
	if diskDevice.BootOrder != nil {
		disk.BootOrder = &BootOrder{Order: *diskDevice.BootOrder}
	}

	return nil
}

func makeDeviceName(bus string, devicePerBus map[string]int) string {
	index := devicePerBus[bus]
	devicePerBus[bus] += 1

	prefix := ""
	switch bus {
	case "virtio":
		prefix = "vd"
	case "sata", "scsi":
		prefix = "sd"
	case "ide":
		prefix = "hd"
	case "fdc":
		prefix = "fd"
	default:
		log.Log.Errorf("Unrecognized bus '%s'", bus)
		return ""
	}
	return formatDeviceName(prefix, index)
}

// port of http://elixir.free-electrons.com/linux/v4.15/source/drivers/scsi/sd.c#L3211
func formatDeviceName(prefix string, index int) string {
	base := int('z' - 'a' + 1)
	name := ""

	for index >= 0 {
		name = string('a'+(index%base)) + name
		index = (index / base) - 1
	}
	return prefix + name
}

func toApiReadOnly(src bool) *ReadOnly {
	if src {
		return &ReadOnly{}
	}
	return nil
}

func Convert_v1_Volume_To_api_Disk(source *v1.Volume, disk *Disk, c *ConverterContext) error {

	if source.RegistryDisk != nil {
		return Convert_v1_RegistryDiskSource_To_api_Disk(source.Name, source.RegistryDisk, disk, c)
	}

	if source.CloudInitNoCloud != nil {
		return Convert_v1_CloudInitNoCloudSource_To_api_Disk(source.CloudInitNoCloud, disk, c)
	}

	if source.PersistentVolumeClaim != nil {
		return Covert_v1_FilesystemVolumeSource_To_api_Disk(source.Name, disk, c)
	}

	if source.Ephemeral != nil {
		return Convert_v1_EphemeralVolumeSource_To_api_Disk(source.Name, source.Ephemeral, disk, c)
	}
	if source.EmptyDisk != nil {
		return Convert_v1_EmptyDiskSource_To_api_Disk(source.Name, source.EmptyDisk, disk, c)
	}

	return fmt.Errorf("disk %s references an unsupported source", disk.Alias.Name)
}

func Covert_v1_FilesystemVolumeSource_To_api_Disk(volumeName string, disk *Disk, c *ConverterContext) error {

	disk.Type = "file"
	disk.Driver.Type = "raw"
	disk.Source.File = filepath.Join(
		"/var/run/kubevirt-private",
		"vmi-disks",
		volumeName,
		"disk.img")
	return nil
}

func Convert_v1_CloudInitNoCloudSource_To_api_Disk(source *v1.CloudInitNoCloudSource, disk *Disk, c *ConverterContext) error {
	if disk.Type == "lun" {
		return fmt.Errorf("device %s is of type lun. Not compatible with a file based disk", disk.Alias.Name)
	}

	disk.Source.File = fmt.Sprintf("%s/%s", cloudinit.GetDomainBasePath(c.VirtualMachine.Name, c.VirtualMachine.Namespace), cloudinit.NoCloudFile)
	disk.Type = "file"
	disk.Driver.Type = "raw"
	return nil
}

func Convert_v1_EmptyDiskSource_To_api_Disk(volumeName string, _ *v1.EmptyDiskSource, disk *Disk, c *ConverterContext) error {
	if disk.Type == "lun" {
		return fmt.Errorf("device %s is of type lun. Not compatible with a file based disk", disk.Alias.Name)
	}

	disk.Type = "file"
	disk.Driver.Type = "qcow2"
	disk.Source.File = emptydisk.FilePathForVolumeName(volumeName)

	return nil
}

func Convert_v1_RegistryDiskSource_To_api_Disk(volumeName string, _ *v1.RegistryDiskSource, disk *Disk, c *ConverterContext) error {
	if disk.Type == "lun" {
		return fmt.Errorf("device %s is of type lun. Not compatible with a file based disk", disk.Alias.Name)
	}

	disk.Type = "file"
	diskPath, diskType, err := registrydisk.GetFilePath(c.VirtualMachine, volumeName)
	if err != nil {
		return err
	}
	disk.Driver.Type = diskType
	disk.Source.File = diskPath
	return nil
}

func Convert_v1_EphemeralVolumeSource_To_api_Disk(volumeName string, source *v1.EphemeralVolumeSource, disk *Disk, c *ConverterContext) error {
	disk.Type = "file"
	disk.Driver.Type = "qcow2"
	disk.Source.File = ephemeraldisk.GetFilePath(volumeName)
	disk.BackingStore = &BackingStore{}

	backingDisk := &Disk{Driver: &DiskDriver{}}
	err := Covert_v1_FilesystemVolumeSource_To_api_Disk(volumeName, backingDisk, c)
	if err != nil {
		return err
	}

	disk.BackingStore.Format.Type = backingDisk.Driver.Type
	disk.BackingStore.Source = &backingDisk.Source
	disk.BackingStore.Type = backingDisk.Type

	return nil
}

func Convert_v1_Watchdog_To_api_Watchdog(source *v1.Watchdog, watchdog *Watchdog, _ *ConverterContext) error {
	watchdog.Alias = &Alias{
		Name: source.Name,
	}
	if source.I6300ESB != nil {
		watchdog.Model = "i6300esb"
		watchdog.Action = string(source.I6300ESB.Action)
		return nil
	}
	return fmt.Errorf("watchdog %s can't be mapped, no watchdog type specified", source.Name)
}

func Convert_v1_Clock_To_api_Clock(source *v1.Clock, clock *Clock, c *ConverterContext) error {
	if source.UTC != nil {
		clock.Offset = "utc"
		if source.UTC.OffsetSeconds != nil {
			clock.Adjustment = strconv.Itoa(*source.UTC.OffsetSeconds)
		} else {
			clock.Adjustment = "reset"
		}
	} else if source.Timezone != nil {
		clock.Offset = "timezone"
	}

	if source.Timer != nil {
		if source.Timer.RTC != nil {
			newTimer := Timer{Name: "rtc"}
			newTimer.Track = string(source.Timer.RTC.Track)
			newTimer.TickPolicy = string(source.Timer.RTC.TickPolicy)
			newTimer.Present = boolToYesNo(source.Timer.RTC.Enabled, true)
			clock.Timer = append(clock.Timer, newTimer)
		}
		if source.Timer.PIT != nil {
			newTimer := Timer{Name: "pit"}
			newTimer.Present = boolToYesNo(source.Timer.PIT.Enabled, true)
			newTimer.TickPolicy = string(source.Timer.PIT.TickPolicy)
			clock.Timer = append(clock.Timer, newTimer)
		}
		if source.Timer.KVM != nil {
			newTimer := Timer{Name: "kvmclock"}
			newTimer.Present = boolToYesNo(source.Timer.KVM.Enabled, true)
			clock.Timer = append(clock.Timer, newTimer)
		}
		if source.Timer.HPET != nil {
			newTimer := Timer{Name: "hpet"}
			newTimer.Present = boolToYesNo(source.Timer.HPET.Enabled, true)
			newTimer.TickPolicy = string(source.Timer.HPET.TickPolicy)
			clock.Timer = append(clock.Timer, newTimer)
		}
		if source.Timer.Hyperv != nil {
			newTimer := Timer{Name: "hypervclock"}
			newTimer.Present = boolToYesNo(source.Timer.Hyperv.Enabled, true)
			clock.Timer = append(clock.Timer, newTimer)
		}
	}

	return nil
}

func convertFeatureState(source *v1.FeatureState) *FeatureState {
	if source != nil {
		return &FeatureState{
			State: boolToOnOff(source.Enabled, true),
		}
	}
	return nil
}

func Convert_v1_Features_To_api_Features(source *v1.Features, features *Features, c *ConverterContext) error {
	if source.ACPI.Enabled == nil || *source.ACPI.Enabled {
		features.ACPI = &FeatureEnabled{}
	}
	if source.APIC != nil {
		if source.APIC.Enabled == nil || *source.APIC.Enabled {
			features.APIC = &FeatureEnabled{}
		}
	}
	if source.Hyperv != nil {
		features.Hyperv = &FeatureHyperv{}
		err := Convert_v1_FeatureHyperv_To_api_FeatureHyperv(source.Hyperv, features.Hyperv, c)
		if err != nil {
			return nil
		}
	}
	return nil
}

func Convert_v1_Machine_To_api_OSType(source *v1.Machine, ost *OSType, c *ConverterContext) error {
	ost.Machine = source.Type

	return nil
}

func Convert_v1_FeatureHyperv_To_api_FeatureHyperv(source *v1.FeatureHyperv, hyperv *FeatureHyperv, c *ConverterContext) error {
	if source.Spinlocks != nil {
		hyperv.Spinlocks = &FeatureSpinlocks{
			State:   boolToOnOff(source.Spinlocks.Enabled, true),
			Retries: source.Spinlocks.Retries,
		}
	}
	if source.VendorID != nil {
		hyperv.VendorID = &FeatureVendorID{
			State: boolToOnOff(source.VendorID.Enabled, true),
			Value: source.VendorID.VendorID,
		}
	}
	hyperv.Relaxed = convertFeatureState(source.Relaxed)
	hyperv.Reset = convertFeatureState(source.Reset)
	hyperv.Runtime = convertFeatureState(source.Runtime)
	hyperv.SyNIC = convertFeatureState(source.SyNIC)
	hyperv.SyNICTimer = convertFeatureState(source.SyNICTimer)
	hyperv.VAPIC = convertFeatureState(source.VAPIC)
	hyperv.VPIndex = convertFeatureState(source.VPIndex)
	return nil
}

func Convert_v1_VirtualMachine_To_api_Domain(vmi *v1.VirtualMachineInstance, domain *Domain, c *ConverterContext) (err error) {
	precond.MustNotBeNil(vmi)
	precond.MustNotBeNil(domain)
	precond.MustNotBeNil(c)

	domain.Spec.Name = VMINamespaceKeyFunc(vmi)
	domain.ObjectMeta.Name = vmi.ObjectMeta.Name
	domain.ObjectMeta.Namespace = vmi.ObjectMeta.Namespace

	if _, err := os.Stat("/dev/kvm"); os.IsNotExist(err) {
		if c.AllowEmulation {
			logger := log.DefaultLogger()
			logger.Infof("Hardware emulation device '/dev/kvm' not present. Using software emulation.")
			domain.Spec.Type = "qemu"
		} else {
			return fmt.Errorf("hardware emulation device '/dev/kvm' not present")
		}
	} else if err != nil {
		return err
	}

	// Spec metadata
	domain.Spec.Metadata.KubeVirt.UID = vmi.UID
	if vmi.Spec.TerminationGracePeriodSeconds != nil {
		domain.Spec.Metadata.KubeVirt.GracePeriod.DeletionGracePeriodSeconds = *vmi.Spec.TerminationGracePeriodSeconds
	}

	domain.Spec.SysInfo = &SysInfo{}
	if vmi.Spec.Domain.Firmware != nil {
		domain.Spec.SysInfo.System = []Entry{
			{
				Name:  "uuid",
				Value: string(vmi.Spec.Domain.Firmware.UUID),
			},
		}
	}

	if v, ok := vmi.Spec.Domain.Resources.Requests[k8sv1.ResourceMemory]; ok {
		if domain.Spec.Memory, err = QuantityToByte(v); err != nil {
			return err
		}
	}

	if vmi.Spec.Domain.Memory != nil && vmi.Spec.Domain.Memory.Hugepages != nil {
		domain.Spec.MemoryBacking = &MemoryBacking{
			HugePages: &HugePages{},
		}
	}

	volumes := map[string]*v1.Volume{}
	for _, volume := range vmi.Spec.Volumes {
		volumes[volume.Name] = volume.DeepCopy()
	}

	devicePerBus := make(map[string]int)
	for _, disk := range vmi.Spec.Domain.Devices.Disks {
		newDisk := Disk{}

		err := Convert_v1_Disk_To_api_Disk(&disk, &newDisk, devicePerBus)
		if err != nil {
			return err
		}
		volume := volumes[disk.VolumeName]
		if volume == nil {
			return fmt.Errorf("No matching volume with name %s found", disk.VolumeName)
		}
		err = Convert_v1_Volume_To_api_Disk(volume, &newDisk, c)
		if err != nil {
			return err
		}
		domain.Spec.Devices.Disks = append(domain.Spec.Devices.Disks, newDisk)
	}

	if vmi.Spec.Domain.Devices.Watchdog != nil {
		newWatchdog := &Watchdog{}
		err := Convert_v1_Watchdog_To_api_Watchdog(vmi.Spec.Domain.Devices.Watchdog, newWatchdog, c)
		if err != nil {
			return err
		}
		domain.Spec.Devices.Watchdog = newWatchdog
	}

	if vmi.Spec.Domain.Clock != nil {
		clock := vmi.Spec.Domain.Clock
		newClock := &Clock{}
		err := Convert_v1_Clock_To_api_Clock(clock, newClock, c)
		if err != nil {
			return err
		}
		domain.Spec.Clock = newClock
	}

	if vmi.Spec.Domain.Features != nil {
		domain.Spec.Features = &Features{}
		err := Convert_v1_Features_To_api_Features(vmi.Spec.Domain.Features, domain.Spec.Features, c)
		if err != nil {
			return err
		}
	}
	apiOst := &vmi.Spec.Domain.Machine
	err = Convert_v1_Machine_To_api_OSType(apiOst, &domain.Spec.OS.Type, c)
	if err != nil {
		return err
	}

	if vmi.Spec.Domain.CPU != nil {
		domain.Spec.CPU.Topology = &CPUTopology{
			Sockets: 1,
			Cores:   vmi.Spec.Domain.CPU.Cores,
			Threads: 1,
		}
		domain.Spec.VCPU = &VCPU{
			Placement: "static",
			CPUs:      vmi.Spec.Domain.CPU.Cores,
		}
	}

	// Add mandatory console device
	var serialPort uint = 0
	var serialType string = "serial"
	domain.Spec.Devices.Consoles = []Console{
		{
			Type: "pty",
			Target: &ConsoleTarget{
				Type: &serialType,
				Port: &serialPort,
			},
		},
	}

	domain.Spec.Devices.Serials = []Serial{
		{
			Type: "unix",
			Target: &SerialTarget{
				Port: &serialPort,
			},
			Source: &SerialSource{
				Mode: "bind",
				Path: fmt.Sprintf("/var/run/kubevirt-private/%s/%s/virt-serial%d", vmi.ObjectMeta.Namespace, vmi.ObjectMeta.Name, serialPort),
			},
		},
	}

	// Add mandatory vnc device
	domain.Spec.Devices.Graphics = []Graphics{
		{
			Listen: &GraphicsListen{
				Type:   "socket",
				Socket: fmt.Sprintf("/var/run/kubevirt-private/%s/%s/virt-vnc", vmi.ObjectMeta.Namespace, vmi.ObjectMeta.Name),
			},
			Type: "vnc",
		},
	}

	// Add mandatory interface
	interfaceType := "virtio"

	_, ok := vmi.ObjectMeta.Annotations[v1.InterfaceModel]
	if ok {
		interfaceType = vmi.ObjectMeta.Annotations[v1.InterfaceModel]
	}

<<<<<<< HEAD
	// For now if networks are not define in vm specs connect the virtual machine to the pod network
	if vmi.Spec.Domain.Devices.Interfaces == nil {
		domain.Spec.Devices.Interfaces = []Interface{{
=======
	findNetwork := func(nets []v1.Network, name string) (*v1.Network, error) {
		for _, net := range nets {
			if net.Name == name {
				return &net, nil
			}
		}
		return nil, fmt.Errorf("failed to find network %s", name)
	}

	for _, iface := range vmi.Spec.Domain.Devices.Interfaces {
		net, err := findNetwork(vmi.Spec.Networks, iface.Name)
		if err != nil {
			return err
		}
		if net.Pod == nil {
			return fmt.Errorf("network interface type not supported for %s", iface.Name)
		}
		// TODO:(ihar) consider abstracting interface type conversion /
		// detection into drivers
		domainIface := Interface{
>>>>>>> bb56da6b
			Model: &Model{
				Type: interfaceType,
			},
			Type: "bridge",
			Source: InterfaceSource{
				Bridge: DefaultBridgeName,
<<<<<<< HEAD
			}},
		}
	} else {
		// prepare networks map
		networks := map[string]*v1.Network{}
		for _, network := range vmi.Spec.Networks {
			networks[network.Name] = network.DeepCopy()
		}

		domain.Spec.Devices.Interfaces = make([]Interface, 0)
		for _, iface := range vmi.Spec.Domain.Devices.Interfaces {
			if _, ok := networks[iface.Name]; !ok {
				return fmt.Errorf("Fail to match the Name of a Network")
			}
			if iface.Bridge != nil {
				domain.Spec.Devices.Interfaces = append(domain.Spec.Devices.Interfaces, Interface{
					Model: &Model{
						Type: interfaceType,
					},
					Type: "bridge",
					Source: InterfaceSource{
						Bridge: DefaultBridgeName,
					}})
			} else if iface.Slirp != nil {
				// TODO: maybe add interface model to vm spec
				// Slirp configuration works only with e1000 or rtl8139
				if interfaceType == "virtio" {
					log.Log.Infof("The network interface type was changed from virtio to e1000 due to unsupported interface type by qemu slirp network")
					interfaceType = "e1000"

				}

				// Proxy is not added as interface, Need to be added as qemu commandlist
				// Create network interface
				if domain.Spec.QEMUCmd == nil {
					domain.Spec.QEMUCmd = &Commandline{}
				}

				if domain.Spec.QEMUCmd.QEMUArg == nil {
					domain.Spec.QEMUCmd.QEMUArg = make([]Arg, 0)
				}
				domain.Spec.QEMUCmd.QEMUArg = append(domain.Spec.QEMUCmd.QEMUArg, Arg{Value: "-device"})
				domain.Spec.QEMUCmd.QEMUArg = append(domain.Spec.QEMUCmd.QEMUArg, Arg{Value: fmt.Sprintf("%s,netdev=%s", interfaceType, iface.Name)})
				// The network itself will be created on preStartHook
			}

		}
=======
			},
			Alias: &Alias{
				Name: iface.Name,
			},
		}
		domain.Spec.Devices.Interfaces = append(domain.Spec.Devices.Interfaces, domainIface)
>>>>>>> bb56da6b
	}

	return nil
}

func SecretToLibvirtSecret(vmi *v1.VirtualMachineInstance, secretName string) string {
	return fmt.Sprintf("%s-%s-%s---", secretName, vmi.Namespace, vmi.Name)
}

func QuantityToByte(quantity resource.Quantity) (Memory, error) {
	memorySize, _ := quantity.AsInt64()
	if memorySize < 0 {
		return Memory{Unit: "B"}, fmt.Errorf("Memory size '%s' must be greater than or equal to 0", quantity.String())
	}
	return Memory{
		Value: uint64(memorySize),
		Unit:  "B",
	}, nil
}

func boolToOnOff(value *bool, defaultOn bool) string {
	if value == nil {
		if defaultOn {
			return "on"
		}
		return "off"
	}

	if *value {
		return "on"
	}
	return "off"
}

func boolToYesNo(value *bool, defaultYes bool) string {
	if value == nil {
		if defaultYes {
			return "yes"
		}
		return "no"
	}

	if *value {
		return "yes"
	}
	return "no"
}<|MERGE_RESOLUTION|>--- conflicted
+++ resolved
@@ -495,11 +495,6 @@
 		interfaceType = vmi.ObjectMeta.Annotations[v1.InterfaceModel]
 	}
 
-<<<<<<< HEAD
-	// For now if networks are not define in vm specs connect the virtual machine to the pod network
-	if vmi.Spec.Domain.Devices.Interfaces == nil {
-		domain.Spec.Devices.Interfaces = []Interface{{
-=======
 	findNetwork := func(nets []v1.Network, name string) (*v1.Network, error) {
 		for _, net := range nets {
 			if net.Name == name {
@@ -519,71 +514,46 @@
 		}
 		// TODO:(ihar) consider abstracting interface type conversion /
 		// detection into drivers
-		domainIface := Interface{
->>>>>>> bb56da6b
-			Model: &Model{
-				Type: interfaceType,
-			},
-			Type: "bridge",
-			Source: InterfaceSource{
-				Bridge: DefaultBridgeName,
-<<<<<<< HEAD
-			}},
-		}
-	} else {
-		// prepare networks map
-		networks := map[string]*v1.Network{}
-		for _, network := range vmi.Spec.Networks {
-			networks[network.Name] = network.DeepCopy()
-		}
-
-		domain.Spec.Devices.Interfaces = make([]Interface, 0)
-		for _, iface := range vmi.Spec.Domain.Devices.Interfaces {
-			if _, ok := networks[iface.Name]; !ok {
-				return fmt.Errorf("Fail to match the Name of a Network")
+		if iface.Bridge != nil {
+			domainIface := Interface{
+				Model: &Model{
+					Type: interfaceType,
+				},
+				Type: "bridge",
+				Source: InterfaceSource{
+					Bridge: DefaultBridgeName,
+				},
+				Alias: &Alias{
+					Name: iface.Name,
+				},
 			}
-			if iface.Bridge != nil {
-				domain.Spec.Devices.Interfaces = append(domain.Spec.Devices.Interfaces, Interface{
-					Model: &Model{
-						Type: interfaceType,
-					},
-					Type: "bridge",
-					Source: InterfaceSource{
-						Bridge: DefaultBridgeName,
-					}})
-			} else if iface.Slirp != nil {
-				// TODO: maybe add interface model to vm spec
-				// Slirp configuration works only with e1000 or rtl8139
-				if interfaceType == "virtio" {
-					log.Log.Infof("The network interface type was changed from virtio to e1000 due to unsupported interface type by qemu slirp network")
-					interfaceType = "e1000"
-
-				}
-
-				// Proxy is not added as interface, Need to be added as qemu commandlist
-				// Create network interface
-				if domain.Spec.QEMUCmd == nil {
-					domain.Spec.QEMUCmd = &Commandline{}
-				}
-
-				if domain.Spec.QEMUCmd.QEMUArg == nil {
-					domain.Spec.QEMUCmd.QEMUArg = make([]Arg, 0)
-				}
-				domain.Spec.QEMUCmd.QEMUArg = append(domain.Spec.QEMUCmd.QEMUArg, Arg{Value: "-device"})
-				domain.Spec.QEMUCmd.QEMUArg = append(domain.Spec.QEMUCmd.QEMUArg, Arg{Value: fmt.Sprintf("%s,netdev=%s", interfaceType, iface.Name)})
-				// The network itself will be created on preStartHook
+			domain.Spec.Devices.Interfaces = append(domain.Spec.Devices.Interfaces, domainIface)
+		} else if iface.Slirp != nil {
+			// TODO: maybe add interface model to vm spec
+			// Slirp configuration works only with e1000 or rtl8139
+			if interfaceType == "virtio" {
+				log.Log.Infof("The network interface type was changed from virtio to e1000 due to unsupported interface type by qemu slirp network")
+				interfaceType = "e1000"
+
 			}
 
-		}
-=======
-			},
-			Alias: &Alias{
-				Name: iface.Name,
-			},
-		}
-		domain.Spec.Devices.Interfaces = append(domain.Spec.Devices.Interfaces, domainIface)
->>>>>>> bb56da6b
-	}
+			// Proxy is not added as interface, Need to be added as qemu commandlist
+			// Create network interface
+			if domain.Spec.QEMUCmd == nil {
+				domain.Spec.QEMUCmd = &Commandline{}
+			}
+
+			if domain.Spec.QEMUCmd.QEMUArg == nil {
+				domain.Spec.QEMUCmd.QEMUArg = make([]Arg, 0)
+			}
+			domain.Spec.QEMUCmd.QEMUArg = append(domain.Spec.QEMUCmd.QEMUArg, Arg{Value: "-device"})
+			domain.Spec.QEMUCmd.QEMUArg = append(domain.Spec.QEMUCmd.QEMUArg, Arg{Value: fmt.Sprintf("%s,netdev=%s", interfaceType, iface.Name)})
+			// The network itself will be created on preStartHook
+		}
+
+
+		}
+
 
 	return nil
 }
