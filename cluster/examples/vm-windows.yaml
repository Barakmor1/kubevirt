--- conflicted
+++ resolved
@@ -3,11 +3,7 @@
 metadata:
   creationTimestamp: null
   labels:
-<<<<<<< HEAD
-    special: key
-=======
     alpha.kubevirt.io/interface-model: e1000
->>>>>>> b2cc8a1f
   name: vm-windows
 spec:
   domain:
